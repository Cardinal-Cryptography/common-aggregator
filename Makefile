--- conflicted
+++ resolved
@@ -53,13 +53,6 @@
 doc-local:
 	forge doc --serve --port 14719
 
-<<<<<<< HEAD
-.ONESHELL:
-.PHONY: local-devnet
-local-devnet: # Run local devnet with test vaults and aggregator (on anvil)
-local-devnet:
-	bash local_devnet.sh
-=======
 .PHONY: deploy-mocks-on-testnet
 deploy-mocks-on-testnet: # Deploy mocks on testnet
 deploy-mocks-on-testnet:
@@ -80,4 +73,9 @@
 		echo "Dry-running deployment of aggregator. To deploy, edit DEPLOY_BROADCAST flag in .env"; \
 		FOUNDRY_PROFILE=full forge script ./scripts/DeployAggregator.s.sol --rpc-url ${RPC_URL} --private-key ${DEPLOYER_PRIVATE_KEY}; \
 	fi
->>>>>>> f4909bfc
+
+.ONESHELL:
+.PHONY: local-devnet
+local-devnet: # Run local devnet with test vaults and aggregator (on anvil)
+local-devnet:
+	@bash local_devnet.sh