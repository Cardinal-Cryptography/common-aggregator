--- conflicted
+++ resolved
@@ -15,7 +15,6 @@
 
     function updateHoldingsState() external;
 
-<<<<<<< HEAD
     // ----- Vault management -----
 
     event VaultAdditionSubmitted(address indexed vault, uint256 limit, uint256 unlockTimestamp);
@@ -39,11 +38,10 @@
     function forceRemoveVault(IERC4626 vault) external;
 
     error PendingVaultForceRemoval(IERC4626 vault);
-=======
+
     // ----- Deposits -----
 
     event DepositedToVault(address indexed vault, uint256 amountPlanned, uint256 amountDeposited);
->>>>>>> d374458f
 
     // ----- Rebalancing -----
 
