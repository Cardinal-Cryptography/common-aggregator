--- conflicted
+++ resolved
@@ -101,33 +101,6 @@
     /// It's a no-op if `protocolFeeReceiver` is the same as the current `protocolFeeReceiver`.
     function setProtocolFeeReceiver(address protocolFeeReceiver) external;
 
-<<<<<<< HEAD
-    // ----- Emergency redeem -----
-
-    /// @param sender Account executing the withdrawal.
-    /// @param receiver Account that received the assets and the aggregated vaults' shares.
-    /// @param owner Owner of the aggregator shares that were burnt.
-    /// @param assets Amount of underlying assets transferred to the `receiver`
-    /// @param shares Amount of the aggregator shares that were burnt.
-    /// @param vaultShares List of the aggregated vaults' shares amounts that were transferred to the `receiver`.
-    event EmergencyWithdraw(
-        address indexed sender,
-        address indexed receiver,
-        address indexed owner,
-        uint256 assets,
-        uint256 shares,
-        uint256[] vaultShares
-    );
-
-    /// @notice Burns exactly shares from owner and sends proportional amounts of aggregated vaults' shares and idle assets.
-    /// @dev MUST emit the EmergencyWithdraw event.
-    /// @dev MUST never be paused.
-    /// @return assets Amount of the underlying assets transferred to the `receiver`
-    /// @return vaultsShares List of the aggregated vaults' shares amounts that were transferred to the `receiver`.
-    function emergencyRedeem(uint256 shares, address receiver, address owner)
-        external
-        returns (uint256 assets, uint256[] memory vaultsShares);
-=======
     // ----- Non-asset rewards trading -----
 
     event SetRewardsTraderSubmitted(
@@ -155,5 +128,30 @@
 
     /// @notice Transfers all `token`s held in the aggregator to `rewardTrader[token]`
     function transferRewardsForSale(address token) external;
->>>>>>> 7a0387f3
+
+    // ----- Emergency redeem -----
+
+    /// @param sender Account executing the withdrawal.
+    /// @param receiver Account that received the assets and the aggregated vaults' shares.
+    /// @param owner Owner of the aggregator shares that were burnt.
+    /// @param assets Amount of underlying assets transferred to the `receiver`
+    /// @param shares Amount of the aggregator shares that were burnt.
+    /// @param vaultShares List of the aggregated vaults' shares amounts that were transferred to the `receiver`.
+    event EmergencyWithdraw(
+        address indexed sender,
+        address indexed receiver,
+        address indexed owner,
+        uint256 assets,
+        uint256 shares,
+        uint256[] vaultShares
+    );
+
+    /// @notice Burns exactly shares from owner and sends proportional amounts of aggregated vaults' shares and idle assets.
+    /// @dev MUST emit the EmergencyWithdraw event.
+    /// @dev MUST never be paused.
+    /// @return assets Amount of the underlying assets transferred to the `receiver`
+    /// @return vaultsShares List of the aggregated vaults' shares amounts that were transferred to the `receiver`.
+    function emergencyRedeem(uint256 shares, address receiver, address owner)
+        external
+        returns (uint256 assets, uint256[] memory vaultsShares);
 }