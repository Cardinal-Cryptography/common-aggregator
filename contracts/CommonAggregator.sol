// SPDX-License-Identifier: UNKNOWN
pragma solidity ^0.8.28;

import {ICommonAggregator} from "./interfaces/ICommonAggregator.sol";
import {CommonTimelocks} from "./CommonTimelocks.sol";
import {PausableUpgradeable} from "@openzeppelin/contracts-upgradeable/utils/PausableUpgradeable.sol";
import {UUPSUpgradeable} from "@openzeppelin/contracts-upgradeable/proxy/utils/UUPSUpgradeable.sol";
import {AccessControlUpgradeable} from "@openzeppelin/contracts-upgradeable/access/AccessControlUpgradeable.sol";
import {
    IERC20,
    IERC4626,
    IERC20Metadata,
    SafeERC20,
    ERC20Upgradeable,
    ERC4626BufferedUpgradeable
} from "./ERC4626BufferedUpgradeable.sol";
import {Math} from "@openzeppelin/contracts/utils/math/Math.sol";
import {MAX_BPS} from "./Math.sol";
import {ERC4626BufferedUpgradeable} from "./ERC4626BufferedUpgradeable.sol";
import {CommonTimelocks} from "./CommonTimelocks.sol";

contract CommonAggregator is
    ICommonAggregator,
    CommonTimelocks,
    UUPSUpgradeable,
    AccessControlUpgradeable,
    ERC4626BufferedUpgradeable,
    PausableUpgradeable
{
    using Math for uint256;
    using SafeERC20 for IERC20;
    using SafeERC20 for IERC4626;

    bytes32 public constant OWNER = keccak256("OWNER");
    bytes32 public constant MANAGER = keccak256("MANAGER");
    bytes32 public constant REBALANCER = keccak256("REBALANCER");
    bytes32 public constant GUARDIAN = keccak256("GUARDIAN");

    uint256 public constant MAX_VAULTS = 5;
    uint256 public constant MAX_PROTOCOL_FEE_BPS = MAX_BPS / 2;

    uint256 public constant SET_TRADER_TIMELOCK = 5 days;
    uint256 public constant ADD_VAULT_TIMELOCK = 7 days;
    uint256 public constant FORCE_REMOVE_VAULT_TIMELOCK = 14 days;
    uint256 public constant CONTRACT_UPGRADE_TIMELOCK = 14 days;

    enum TimelockTypes {
        SET_TRADER,
        ADD_VAULT,
        FORCE_REMOVE_VAULT,
        CONTRACT_UPGRADE
    }

    /// @custom:storage-location erc7201:common.storage.aggregator
    struct AggregatorStorage {
        IERC4626[] vaults; // Both for iterating and a fallback queue.
        mapping(address vault => uint256 limit) allocationLimitBps;
        mapping(address rewardToken => address traderAddress) rewardTrader;
        uint256 pendingVaultForceRemovals;
    }

    // keccak256(abi.encode(uint256(keccak256("common.storage.aggregator")) - 1)) & ~bytes32(uint256(0xff));
    bytes32 private constant AGGREGATOR_STORAGE_LOCATION =
        0x1344fc1d9208ab003bf22755fd527b5337aabe73460e3f8720ef6cfd49b61d00;

    function _getAggregatorStorage() private pure returns (AggregatorStorage storage $) {
        assembly {
            $.slot := AGGREGATOR_STORAGE_LOCATION
        }
    }

    function getVaults() external view returns (IERC4626[] memory) {
        AggregatorStorage storage $ = _getAggregatorStorage();
        return $.vaults;
    }

    function getMaxAllocationLimit(IERC4626 vault) external view returns (uint256) {
        AggregatorStorage storage $ = _getAggregatorStorage();
        return $.allocationLimitBps[address(vault)];
    }

    function initialize(address owner, IERC20Metadata asset, IERC4626[] memory vaults) public initializer {
        __UUPSUpgradeable_init();
        __AccessControl_init();
        __ERC20_init(string.concat("Common-Aggregator-", asset.name(), "-v1"), string.concat("ca", asset.symbol()));
<<<<<<< HEAD
        __ERC4626Buffered_init(asset);
=======
        __ERC4626_init(asset);
        __Pausable_init();
>>>>>>> 7be51ea1

        _grantRole(DEFAULT_ADMIN_ROLE, owner);
        _grantRole(OWNER, owner);

        AggregatorStorage storage $ = _getAggregatorStorage();

        for (uint256 i = 0; i < vaults.length; i++) {
            _ensureVaultCanBeAdded(vaults[i]);
            $.vaults.push(vaults[i]);
            $.allocationLimitBps[address(vaults[i])] = MAX_BPS;
        }
<<<<<<< HEAD
=======

        $.protocolFeeReceiver = address(1);
>>>>>>> 7be51ea1
    }

    function _ensureVaultCanBeAdded(IERC4626 vault) private view {
        require(asset() == vault.asset(), IncorrectAsset(asset(), vault.asset()));

        AggregatorStorage storage $ = _getAggregatorStorage();
        require($.vaults.length < MAX_VAULTS, VaultLimitExceeded());
        require(!_isVaultOnTheList(vault), VaultAlreadyAdded(vault));
    }

    // ----- ERC4626 -----

    function _decimalsOffset() internal pure override returns (uint8) {
        return 4;
    }

    /// @inheritdoc IERC4626
    /// @notice Returns the maximum deposit amount of the given address at the current time.
    function maxDeposit(address owner) public view override(ERC4626BufferedUpgradeable, IERC4626) returns (uint256) {
        if (paused()) {
            return 0;
        }
        return super.maxDeposit(owner);
    }

    /// @inheritdoc IERC4626
    /// @notice Returns the maximum mint amount of the given address at the current time.
    function maxMint(address owner) public view override(ERC4626BufferedUpgradeable, IERC4626) returns (uint256) {
        if (paused()) {
            return 0;
        }
        return super.maxMint(owner);
    }

    /// @inheritdoc IERC4626
    /// @notice Returns the maximum withdraw amount of the given address at the current time.
    function maxWithdraw(address owner) public view override(ERC4626BufferedUpgradeable, IERC4626) returns (uint256) {
        if (paused()) {
            return 0;
        }
        return super.maxWithdraw(owner).min(_availableFunds());
    }

    /// @inheritdoc IERC4626
    /// @notice Returns the maximum redeem amount of the given address at the current time.
    function maxRedeem(address owner) public view override(ERC4626BufferedUpgradeable, IERC4626) returns (uint256) {
        if (paused()) {
            return 0;
        }
        return super.maxRedeem(owner).min(convertToShares(_availableFunds()));
    }

    function _availableFunds() internal view returns (uint256) {
        AggregatorStorage storage $ = _getAggregatorStorage();
        uint256 availableFunds = IERC20(asset()).balanceOf(address(this));

        for (uint256 i = 0; i < $.vaults.length; ++i) {
            // ERC-4626 requires `maxWithdraw` and `maxRedeem` to be non-reverting.
            // We want to ensure that this requirement is fulfilled, even if one of the
            // aggregated vaults does not respect it and reverts on `maxWithdraw`.
            try $.vaults[i].maxWithdraw(address(this)) returns (uint256 pullableFunds) {
                availableFunds += pullableFunds;
            } catch {}
        }

        return availableFunds;
    }

    /// @inheritdoc IERC4626
    function deposit(uint256 assets, address receiver)
        public
        virtual
        override(ERC4626BufferedUpgradeable, IERC4626)
        whenNotPaused
        returns (uint256)
    {
        return super.deposit(assets, receiver);
    }

    /// @inheritdoc IERC4626
    function mint(uint256 shares, address receiver)
        public
        virtual
        override(ERC4626BufferedUpgradeable, IERC4626)
        whenNotPaused
        returns (uint256)
    {
        return super.mint(shares, receiver);
    }

    /// @inheritdoc IERC4626
    function withdraw(uint256 assets, address receiver, address owner)
        public
        virtual
        override(ERC4626BufferedUpgradeable, IERC4626)
        whenNotPaused
        returns (uint256)
    {
        return super.withdraw(assets, receiver, owner);
    }

    /// @inheritdoc IERC4626
    function redeem(uint256 shares, address receiver, address owner)
        public
        virtual
        override(ERC4626BufferedUpgradeable, IERC4626)
        whenNotPaused
        returns (uint256)
    {
        return super.redeem(shares, receiver, owner);
    }

    function _postDeposit(uint256 assets) internal override {
        AggregatorStorage storage $ = _getAggregatorStorage();
        uint256 cachedTotalAssets = totalAssets();
        if (cachedTotalAssets > 0) {
            for (uint256 i = 0; i < $.vaults.length; ++i) {
                IERC4626 vault = $.vaults[i];
                uint256 assetsToDepositToVault = assets.mulDiv(_aggregatedVaultAssets(vault), cachedTotalAssets);
                uint256 maxVaultDeposit = vault.maxDeposit(address(this));
                uint256 depositAmount = assetsToDepositToVault.min(maxVaultDeposit);
                IERC20(asset()).approve(address(vault), depositAmount);
                vault.deposit(depositAmount, address(this));
                emit DepositedToVault(address(vault), assetsToDepositToVault, depositAmount);
            }
        }
    }

    function _preWithdrawal(uint256 assets) internal override {
        try CommonAggregator(address(this)).pullFundsProportional(assets) {}
        catch {
            emit ProportionalWithdrawalFailed(assets);
            _pullFundsSequential(assets);
        }
    }

    /// @dev Function is exposed as external but only callable by aggregator, because we want to be able
    /// to easily revert all changes in case of it's failure - it is not possible for internal functions.
    function pullFundsProportional(uint256 assetsRequired) external onlyAggregator {
        require(totalAssets() != 0, NotEnoughFunds());

        IERC20 asset = IERC20(asset());
        uint256 idle = asset.balanceOf(address(this));
        uint256 amountIdle = assetsRequired.mulDiv(idle, totalAssets());

        AggregatorStorage storage $ = _getAggregatorStorage();
        uint256[] memory amountsVaults = new uint256[]($.vaults.length);

        uint256 totalGathered = amountIdle;
        for (uint256 i = 0; i < $.vaults.length; ++i) {
            amountsVaults[i] = assetsRequired.mulDiv(_aggregatedVaultAssets($.vaults[i]), totalAssets());
            totalGathered += amountsVaults[i];
        }

        if (totalGathered < assetsRequired) {
            uint256 missing = assetsRequired - totalGathered;
            uint256 additionalIdleContribution = missing.min(idle - amountIdle);
            missing -= additionalIdleContribution;
            amountIdle += additionalIdleContribution;

            for (uint256 i = 0; i < $.vaults.length && missing > 0; ++i) {
                uint256 vaultMaxWithdraw = $.vaults[i].maxWithdraw(address(this));
                require(
                    amountsVaults[i] <= vaultMaxWithdraw,
                    AggregatedVaultWithdrawalLimitExceeded(address($.vaults[i]), vaultMaxWithdraw, amountsVaults[i])
                );
                uint256 additionalVaultContribution = missing.min(vaultMaxWithdraw - amountsVaults[i]);
                missing -= additionalVaultContribution;
                amountsVaults[i] += additionalVaultContribution;
            }

            require(missing == 0, NotEnoughFunds());
        }

        for (uint256 i = 0; i < $.vaults.length; ++i) {
            uint256 shares = $.vaults[i].convertToShares(amountsVaults[i]);
            $.vaults[i].approve(address($.vaults[i]), shares);
            $.vaults[i].withdraw(amountsVaults[i], address(this), address(this));
        }
    }

    function _pullFundsSequential(uint256 assetsRequired) internal {
        AggregatorStorage storage $ = _getAggregatorStorage();

        uint256 currentIdle = IERC20(asset()).balanceOf(address(this));
        uint256 assetsToPull = assetsRequired - assetsRequired.min(currentIdle);

        for (uint256 i = 0; i < $.vaults.length && assetsToPull > 0; i++) {
            IERC4626 vault = $.vaults[i];
            uint256 vaultMaxWithdraw = vault.maxWithdraw(address(this));
            uint256 assetsToPullFromVault = assetsToPull.min(vaultMaxWithdraw);
            try vault.withdraw(assetsToPullFromVault, address(this), address(this)) {
                assetsToPull -= assetsToPullFromVault;
            } catch {
                emit VaultWithdrawFailed(vault);
            }
        }

        // Fail if too little assets were withdrawn.
        if (assetsToPull > 0) {
            revert InsufficientAssetsForWithdrawal(assetsToPull);
        }
    }

    // TODO: make sure deposits / withdrawals from protocolReceiver are handled correctly

    // ----- Emergency redeem -----

    function maxEmergencyRedeem(address owner) public view returns (uint256) {
        return super.maxRedeem(owner);
    }

    /// @inheritdoc ICommonAggregator
    function emergencyRedeem(uint256 shares, address account, address owner)
        external
        returns (uint256 assets, uint256[] memory vaultShares)
    {
        uint256 maxShares = maxEmergencyRedeem(owner);
        if (shares > maxShares) {
            revert ERC4626ExceededMaxRedeem(owner, shares, maxShares);
        }
        if (msg.sender != owner) {
            _spendAllowance(owner, msg.sender, shares);
        }
        updateHoldingsState();

        uint256 totalShares = totalSupply();
        _burn(owner, shares);

        assets = shares.mulDiv(IERC20(asset()).balanceOf(address(this)), totalShares);
        IERC20(asset()).safeTransfer(account, assets);

        AggregatorStorage storage $ = _getAggregatorStorage();
        vaultShares = new uint256[]($.vaults.length);
        uint256 valueInAssets = assets;
        for (uint256 i = 0; i < $.vaults.length; i++) {
            vaultShares[i] = shares.mulDiv($.vaults[i].balanceOf(address(this)), totalShares);
            valueInAssets += $.vaults[i].convertToAssets(vaultShares[i]);
            $.vaults[i].safeTransfer(account, vaultShares[i]);
        }

        _decreaseAssets(valueInAssets);

        emit EmergencyWithdraw(msg.sender, account, owner, assets, shares, vaultShares);
    }

    // ----- Reporting -----

    function _totalAssetsNotCached() internal view override returns (uint256) {
        AggregatorStorage storage $ = _getAggregatorStorage();

        uint256 assets = IERC20(asset()).balanceOf(address(this));
        for (uint256 i = 0; i < $.vaults.length; i++) {
            assets += _aggregatedVaultAssets(IERC4626($.vaults[i]));
        }
        return assets;
    }

    function _aggregatedVaultAssets(IERC4626 vault) internal view returns (uint256) {
        uint256 shares = vault.balanceOf(address(this));
        return vault.convertToAssets(shares);
    }

    // ----- Aggregated vaults management -----

    /// @notice Submits a timelocked proposal to add a new vault to the list.
    /// @dev There's no limit on the number of pending vaults that can be added, only on the number of fully added vaults.
    /// Manager or Guardian should cancel mistaken and stale submissions.
    function submitAddVault(IERC4626 vault)
        external
        override
        onlyManagerOrOwner
        registersTimelockedAction(keccak256(abi.encode(TimelockTypes.ADD_VAULT, vault)), ADD_VAULT_TIMELOCK)
    {
        _ensureVaultCanBeAdded(vault);

        emit VaultAdditionSubmitted(address(vault), block.timestamp + ADD_VAULT_TIMELOCK);
    }

    function cancelAddVault(IERC4626 vault)
        external
        override
        onlyGuardianOrHigherRole
        cancelsAction(keccak256(abi.encode(TimelockTypes.ADD_VAULT, vault)))
    {
        emit VaultAdditionCancelled(address(vault));
    }

    function addVault(IERC4626 vault)
        external
        override
        onlyManagerOrOwner
        executesUnlockedAction(keccak256(abi.encode(TimelockTypes.ADD_VAULT, vault)))
    {
        _ensureVaultCanBeAdded(vault);
        AggregatorStorage storage $ = _getAggregatorStorage();
        $.vaults.push(vault);
        updateHoldingsState();

        emit VaultAdded(address(vault));
    }

    function removeVault(IERC4626 vault) external override onlyManagerOrOwner {
        (bool isVaultOnTheList,) = _getVaultIndex(vault);
        require(isVaultOnTheList, VaultNotOnTheList(vault));
        require(
            !_isTimelockedActionRegistered(keccak256(abi.encode(TimelockTypes.FORCE_REMOVE_VAULT, vault))),
            PendingVaultForceRemoval(vault)
        );

        // No need to updateHoldingsState, as we're not operating on assets.
        vault.redeem(vault.balanceOf(address(this)), address(this), address(this));

        _removeVault(vault);

        // No need to updateHoldingsState again, as we don't have any shares of the vault anymore.
        emit VaultRemoved(address(vault));
    }

    /// @notice Removes vault from the list, without any timelocks or checks other than
    /// the presence of the vault on the list. Updates storage and removes vault from mappings.
    function _removeVault(IERC4626 vault) internal {
        (bool isVaultOnTheList, uint256 index) = _getVaultIndex(vault);
        require(isVaultOnTheList, VaultNotOnTheList(vault));

        AggregatorStorage storage $ = _getAggregatorStorage();

        delete $.allocationLimitBps[address(vault)];

        // Remove the vault from the list, shifting the rest of the array.
        for (uint256 i = index; i < $.vaults.length - 1; i++) {
            $.vaults[i] = $.vaults[i + 1];
        }

        $.vaults.pop();
    }

    /// @inheritdoc ICommonAggregator
    function submitForceRemoveVault(IERC4626 vault)
        external
        override
        onlyManagerOrOwner
        registersTimelockedAction(
            keccak256(abi.encode(TimelockTypes.FORCE_REMOVE_VAULT, vault)),
            FORCE_REMOVE_VAULT_TIMELOCK
        )
    {
        (bool isVaultOnTheList,) = _getVaultIndex(vault);
        require(isVaultOnTheList, VaultNotOnTheList(vault));

        // Try redeeming as much shares of the removed vault as possible
        try vault.maxRedeem(address(this)) returns (uint256 redeemableShares) {
            try vault.redeem(redeemableShares, address(this), address(this)) {} catch {}
        } catch {}

        if (!paused()) {
            pauseUserInteractions();
        }

        _getAggregatorStorage().pendingVaultForceRemovals++;
        emit VaultForceRemovalSubmitted(address(vault), block.timestamp + FORCE_REMOVE_VAULT_TIMELOCK);
    }

    /// @inheritdoc ICommonAggregator
    function cancelForceRemoveVault(IERC4626 vault)
        external
        override
        onlyGuardianOrHigherRole
        cancelsAction(keccak256(abi.encode(TimelockTypes.FORCE_REMOVE_VAULT, vault)))
    {
        _getAggregatorStorage().pendingVaultForceRemovals--;
        emit VaultForceRemovalCancelled(address(vault));
    }

    /// @inheritdoc ICommonAggregator
    function forceRemoveVault(IERC4626 vault)
        external
        override
        onlyManagerOrOwner
        executesUnlockedAction(keccak256(abi.encode(TimelockTypes.FORCE_REMOVE_VAULT, vault)))
    {
        _removeVault(vault);

        // Some assets were lost, so we have to update the holdings state.
        updateHoldingsState();

        _getAggregatorStorage().pendingVaultForceRemovals--;
        emit VaultForceRemoved(address(vault));
    }
    // ----- Rebalancing -----

    /// @inheritdoc ICommonAggregator
    function pushFunds(uint256 assets, IERC4626 vault) external onlyRebalancerOrHigherRole whenNotPaused {
        updateHoldingsState();
        require(_isVaultOnTheList(vault), VaultNotOnTheList(vault));

        IERC20(asset()).approve(address(vault), assets);
        vault.deposit(assets, address(this));
        _checkLimit(IERC4626(vault));

        emit AssetsRebalanced(address(this), address(vault), assets);
    }

    /// @inheritdoc ICommonAggregator
    function pullFunds(uint256 assets, IERC4626 vault) external onlyRebalancerOrHigherRole {
        require(_isVaultOnTheList(vault), VaultNotOnTheList(vault));

        IERC4626(vault).withdraw(assets, address(this), address(this));

        emit AssetsRebalanced(address(vault), address(this), assets);
    }

    /// @inheritdoc ICommonAggregator
    function pullFundsByShares(uint256 shares, IERC4626 vault) external onlyRebalancerOrHigherRole {
        require(_isVaultOnTheList(vault), VaultNotOnTheList(vault));

        uint256 assets = vault.redeem(shares, address(this), address(this));

        emit AssetsRebalanced(address(vault), address(this), assets);
    }

    // ----- Allocation Limits -----

    /// @inheritdoc ICommonAggregator
    /// @notice Doesn't rebalance the assets, after the action limits may be exceeded.
    function setLimit(IERC4626 vault, uint256 newLimitBps) external override onlyRole(OWNER) {
        require(newLimitBps <= MAX_BPS, IncorrectMaxAllocationLimit());
        require(_isVaultOnTheList(vault), VaultNotOnTheList(vault));

        AggregatorStorage storage $ = _getAggregatorStorage();
        uint256 oldLimit = $.allocationLimitBps[address(vault)];

        if (oldLimit == newLimitBps) return;

        $.allocationLimitBps[address(vault)] = newLimitBps;
        emit AllocationLimitSet(address(vault), newLimitBps);
    }

    // ----- Fee management -----

    /// @inheritdoc ICommonAggregator
    function setProtocolFee(uint256 protocolFeeBps) external onlyRole(OWNER) {
        require(protocolFeeBps <= MAX_PROTOCOL_FEE_BPS, ProtocolFeeTooHigh());

        uint256 oldProtocolFee = getProtocolFee();
        if (oldProtocolFee == protocolFeeBps) return;

        super._setProtocolFee(protocolFeeBps);
        emit ProtocolFeeChanged(oldProtocolFee, protocolFeeBps);
    }

    /// @inheritdoc ICommonAggregator
    function setProtocolFeeReceiver(address protocolFeeReceiver) external onlyRole(OWNER) {
        require(protocolFeeReceiver != address(this), SelfProtocolFeeReceiver());

        address oldProtocolFeeReceiver = getProtocolFeeReceiver();
        if (oldProtocolFeeReceiver == protocolFeeReceiver) return;

        super._setProtocolFeeReceiver(protocolFeeReceiver);
        emit ProtocolFeeReceiverChanged(oldProtocolFeeReceiver, protocolFeeReceiver);
    }

    function _isVaultOnTheList(IERC4626 vault) internal view returns (bool onTheList) {
        (onTheList,) = _getVaultIndex(vault);
    }

    function _getVaultIndex(IERC4626 vault) internal view returns (bool onTheList, uint256 index) {
        AggregatorStorage storage $ = _getAggregatorStorage();

        for (uint256 i = 0; i < $.vaults.length; i++) {
            if ($.vaults[i] == vault) {
                return (true, i);
            }
        }
        return (false, 0);
    }

    /// @notice Checks if the allocation limit is not exceeded for the given vault.
    /// Doesn't update the holdings state - the caller should decide when to do it.
    /// @dev Results in undefined behavior if the vault is not on the list.
    function _checkLimit(IERC4626 vault) internal view {
        AggregatorStorage storage $ = _getAggregatorStorage();
        uint256 assets = vault.convertToAssets(vault.balanceOf(address(this)));
        uint256 total = totalAssets();

        require(assets <= total.mulDiv($.allocationLimitBps[address(vault)], MAX_BPS), AllocationLimitExceeded(vault));
    }

    // ----- Non-asset rewards trading -----

    /// @inheritdoc ICommonAggregator
    function submitSetRewardTrader(address rewardToken, address traderAddress)
        external
        onlyManagerOrOwner
        registersTimelockedAction(
            keccak256(abi.encode(TimelockTypes.SET_TRADER, rewardToken, traderAddress)),
            SET_TRADER_TIMELOCK
        )
    {
        _ensureTokenSafeToTransfer(rewardToken);

        emit SetRewardsTraderSubmitted(rewardToken, traderAddress, block.timestamp + SET_TRADER_TIMELOCK);
    }

    /// @inheritdoc ICommonAggregator
    function setRewardTrader(address rewardToken, address traderAddress)
        external
        onlyManagerOrOwner
        executesUnlockedAction(keccak256(abi.encode(TimelockTypes.SET_TRADER, rewardToken, traderAddress)))
    {
        _ensureTokenSafeToTransfer(rewardToken);
        AggregatorStorage storage $ = _getAggregatorStorage();
        $.rewardTrader[rewardToken] = traderAddress;

        emit RewardsTraderSet(rewardToken, traderAddress);
    }

    /// @inheritdoc ICommonAggregator
    function cancelSetRewardTrader(address rewardToken, address traderAddress)
        external
        onlyGuardianOrHigherRole
        cancelsAction(keccak256(abi.encode(TimelockTypes.SET_TRADER, rewardToken, traderAddress)))
    {
        emit SetRewardsTraderCancelled(rewardToken, traderAddress);
    }

    /// @inheritdoc ICommonAggregator
    function transferRewardsForSale(address rewardToken) external {
        _ensureTokenSafeToTransfer(rewardToken);
        AggregatorStorage storage $ = _getAggregatorStorage();
        require($.rewardTrader[rewardToken] != address(0), NoTraderSetForToken(rewardToken));

        IERC20 transferrableToken = IERC20(rewardToken);
        uint256 amount = transferrableToken.balanceOf(address(this));
        address receiver = $.rewardTrader[rewardToken];

        SafeERC20.safeTransfer(transferrableToken, receiver, amount);

        emit RewardsTransferred(rewardToken, amount, receiver);
    }

    function _ensureTokenSafeToTransfer(address rewardToken) internal view {
        require(rewardToken != asset(), InvalidRewardToken(rewardToken));
        require(!_isVaultOnTheList(IERC4626(rewardToken)), InvalidRewardToken(rewardToken));
        require(rewardToken != address(this), InvalidRewardToken(rewardToken));
        require(
            !_isTimelockedActionRegistered(keccak256(abi.encode(TimelockTypes.ADD_VAULT, rewardToken))),
            InvalidRewardToken(rewardToken)
        );
    }

    // ----- Pausing user interactions -----

    /// @notice Pauses user interactions including deposit, mint, withdraw, and redeem. Callable by the guardian,
    /// the manager or the owner. To be used in case of an emergency. Users can still use emergencyWithdraw
    /// to exit the aggregator.
    function pauseUserInteractions() public onlyGuardianOrHigherRole {
        _pause();
    }

    /// @notice Unpauses user interactions including deposit, mint, withdraw, and redeem. Callable by the guardian,
    /// the manager or the owner. To be used after mitigating a potential emergency.
    function unpauseUserInteractions() public onlyGuardianOrHigherRole {
        uint256 pendingVaultForceRemovals = _getAggregatorStorage().pendingVaultForceRemovals;
        require(pendingVaultForceRemovals == 0, PendingVaultForceRemovals(pendingVaultForceRemovals));
        _unpause();
    }

    error PendingVaultForceRemovals(uint256 count);

    // ----- Etc -----

    /// @custom:oz-upgrades-unsafe-allow constructor
    constructor() {
        _disableInitializers();
    }

    function _authorizeUpgrade(address newImplementation)
        internal
        override
        onlyRole(OWNER)
        executesUnlockedAction(keccak256(abi.encode(TimelockTypes.CONTRACT_UPGRADE, newImplementation)))
    {
        emit ContractUpgradeAuthorized(newImplementation);
    }

    function submitUpgrade(address newImplementation)
        external
        onlyRole(OWNER)
        registersTimelockedAction(
            keccak256(abi.encode(TimelockTypes.CONTRACT_UPGRADE, newImplementation)),
            CONTRACT_UPGRADE_TIMELOCK
        )
    {
        emit ContractUpgradeSubmitted(newImplementation, block.timestamp + CONTRACT_UPGRADE_TIMELOCK);
    }

    function cancelUpgrade(address newImplementation)
        external
        onlyGuardianOrHigherRole
        cancelsAction(keccak256(abi.encode(TimelockTypes.CONTRACT_UPGRADE, newImplementation)))
    {
        emit ContractUpgradeCancelled(newImplementation);
    }

    modifier onlyRebalancerOrHigherRole() {
        if (!hasRole(REBALANCER, msg.sender) && !hasRole(MANAGER, msg.sender) && !hasRole(OWNER, msg.sender)) {
            revert CallerNotRebalancerOrWithHigherRole();
        }
        _;
    }

    modifier onlyAggregator() {
        require(msg.sender == address(this), CallerNotAggregator());
        _;
    }

    modifier onlyGuardianOrHigherRole() {
        if (!hasRole(GUARDIAN, msg.sender) && !hasRole(MANAGER, msg.sender) && !hasRole(OWNER, msg.sender)) {
            revert CallerNotGuardianOrWithHigherRole();
        }
        _;
    }

    modifier onlyManagerOrOwner() {
        if (!hasRole(MANAGER, msg.sender) && !hasRole(OWNER, msg.sender)) {
            revert CallerNotManagerNorOwner();
        }
        _;
    }
}<|MERGE_RESOLUTION|>--- conflicted
+++ resolved
@@ -83,12 +83,8 @@
         __UUPSUpgradeable_init();
         __AccessControl_init();
         __ERC20_init(string.concat("Common-Aggregator-", asset.name(), "-v1"), string.concat("ca", asset.symbol()));
-<<<<<<< HEAD
         __ERC4626Buffered_init(asset);
-=======
-        __ERC4626_init(asset);
         __Pausable_init();
->>>>>>> 7be51ea1
 
         _grantRole(DEFAULT_ADMIN_ROLE, owner);
         _grantRole(OWNER, owner);
@@ -100,11 +96,6 @@
             $.vaults.push(vaults[i]);
             $.allocationLimitBps[address(vaults[i])] = MAX_BPS;
         }
-<<<<<<< HEAD
-=======
-
-        $.protocolFeeReceiver = address(1);
->>>>>>> 7be51ea1
     }
 
     function _ensureVaultCanBeAdded(IERC4626 vault) private view {
