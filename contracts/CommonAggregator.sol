// SPDX-License-Identifier: UNKNOWN
pragma solidity ^0.8.28;

import {ICommonAggregator} from "./interfaces/ICommonAggregator.sol";
import {CommonTimelocks} from "./CommonTimelocks.sol";
import {IERC20Metadata} from "@openzeppelin/contracts/token/ERC20/extensions/IERC20Metadata.sol";
import {UUPSUpgradeable} from "@openzeppelin/contracts-upgradeable/proxy/utils/UUPSUpgradeable.sol";
import {AccessControlUpgradeable} from "@openzeppelin/contracts-upgradeable/access/AccessControlUpgradeable.sol";
import {IERC20, ERC20Upgradeable} from "@openzeppelin/contracts-upgradeable/token/ERC20/ERC20Upgradeable.sol";
import {
    IERC4626,
    ERC4626Upgradeable
} from "@openzeppelin/contracts-upgradeable/token/ERC20/extensions/ERC4626Upgradeable.sol";
import {SafeERC20} from "@openzeppelin/contracts/token/ERC20/utils/SafeERC20.sol";
import {Math} from "@openzeppelin/contracts/utils/math/Math.sol";
import {MAX_BPS} from "./Math.sol";
import "./RewardBuffer.sol";
<<<<<<< HEAD
import {CommonTimelocks} from "./CommonTimelocks.sol";

contract CommonAggregator is
    ICommonAggregator,
    UUPSUpgradeable,
    AccessControlUpgradeable,
    ERC4626Upgradeable,
    CommonTimelocks
=======

contract CommonAggregator is
    ICommonAggregator,
    CommonTimelocks,
    UUPSUpgradeable,
    AccessControlUpgradeable,
    ERC4626Upgradeable
>>>>>>> e572b5ad
{
    using RewardBuffer for RewardBuffer.Buffer;
    using Math for uint256;

    bytes32 public constant OWNER = keccak256("OWNER");
    bytes32 public constant MANAGER = keccak256("MANAGER");
    bytes32 public constant REBALANCER = keccak256("REBALANCER");
    bytes32 public constant GUARDIAN = keccak256("GUARDIAN");

    uint256 public constant MAX_VAULTS = 5;
    uint256 public constant MAX_PROTOCOL_FEE_BPS = MAX_BPS / 2;

<<<<<<< HEAD
    uint256 public constant SET_TRADER_TIMELOCK = 5 days;

    enum TimelockTypes {
        SET_TRADER
=======
    uint256 public constant ADD_VAULT_TIMELOCK = 7 days;
    uint256 public constant FORCE_REMOVE_VAULT_TIMELOCK = 7 days;

    enum TimelockTypes {
        ADD_VAULT,
        FORCE_REMOVE_VAULT
>>>>>>> e572b5ad
    }

    /// @custom:storage-location erc7201:common.storage.aggregator
    struct AggregatorStorage {
        RewardBuffer.Buffer rewardBuffer;
        IERC4626[] vaults; // Both for iterating and a fallback queue.
        mapping(address vault => uint256 limit) allocationLimitBps;
        uint256 protocolFeeBps;
        address protocolFeeReceiver;
<<<<<<< HEAD
        mapping(address rewardToken => address traderAddress) rewardTrader;
=======
        mapping(address vault => bool) pendingVaultAdditions;
>>>>>>> e572b5ad
    }

    // keccak256(abi.encode(uint256(keccak256("common.storage.aggregator")) - 1)) & ~bytes32(uint256(0xff));
    bytes32 private constant AGGREGATOR_STORAGE_LOCATION =
        0x1344fc1d9208ab003bf22755fd527b5337aabe73460e3f8720ef6cfd49b61d00;

    function _getAggregatorStorage() private pure returns (AggregatorStorage storage $) {
        assembly {
            $.slot := AGGREGATOR_STORAGE_LOCATION
        }
    }

    function getVaults() external view returns (IERC4626[] memory) {
        AggregatorStorage storage $ = _getAggregatorStorage();
        return $.vaults;
    }

    function getMaxAllocationLimit(IERC4626 vault) external view returns (uint256) {
        AggregatorStorage storage $ = _getAggregatorStorage();
        return $.allocationLimitBps[address(vault)];
    }

    function initialize(address owner, IERC20Metadata asset, IERC4626[] memory vaults) public initializer {
        __AccessControl_init();
        __UUPSUpgradeable_init();
        __ERC20_init(string.concat("Common-Aggregator-", asset.name(), "-v1"), string.concat("ca", asset.symbol()));
        __ERC4626_init(asset);

        _grantRole(DEFAULT_ADMIN_ROLE, owner);
        _grantRole(OWNER, owner);

        AggregatorStorage storage $ = _getAggregatorStorage();

        for (uint256 i = 0; i < vaults.length; i++) {
            _ensureVaultCanBeAdded(vaults[i]);
            $.vaults.push(vaults[i]);
            $.allocationLimitBps[address(vaults[i])] = MAX_BPS;
        }

        $.protocolFeeBps = 0;
        $.protocolFeeReceiver = address(1);
    }

    function _ensureVaultCanBeAdded(IERC4626 vault) private view {
        require(address(vault) != address(0), VaultAddressCantBeZero());
        require(asset() == vault.asset(), IncorrectAsset(asset(), vault.asset()));

        AggregatorStorage storage $ = _getAggregatorStorage();
        require($.vaults.length < MAX_VAULTS, VaultLimitExceeded());
        require(!_isVaultOnTheList(vault), VaultAlreadyAdded(vault));
    }

    // ----- ERC4626 -----

    function _decimalsOffset() internal pure override returns (uint8) {
        return 4;
    }

    /// @inheritdoc IERC4626
    /// @notice Returns cached assets from the last holdings state update.
    function totalAssets() public view override(ERC4626Upgradeable, IERC4626) returns (uint256) {
        AggregatorStorage storage $ = _getAggregatorStorage();
        return $.rewardBuffer._getAssetsCached();
    }

    /// @inheritdoc IERC4626
    /// @dev Updates holdings state before the preview.
    function previewDeposit(uint256 assets) public view override(ERC4626Upgradeable, IERC4626) returns (uint256) {
        (uint256 newTotalAssets, uint256 newTotalSupply) = _previewUpdateHoldingsState();
        return assets.mulDiv(newTotalSupply + 10 ** _decimalsOffset(), newTotalAssets + 1, Math.Rounding.Floor);
    }

    /// @inheritdoc IERC4626
    /// @dev Updates holdings state before the preview.
    function previewMint(uint256 shares) public view override(ERC4626Upgradeable, IERC4626) returns (uint256) {
        (uint256 newTotalAssets, uint256 newTotalSupply) = _previewUpdateHoldingsState();
        return shares.mulDiv(newTotalAssets + 1, newTotalSupply + 10 ** _decimalsOffset(), Math.Rounding.Ceil);
    }

    /// @inheritdoc IERC4626
    /// @dev Updates holdings state before the preview.
    function previewWithdraw(uint256 assets) public view override(ERC4626Upgradeable, IERC4626) returns (uint256) {
        (uint256 newTotalAssets, uint256 newTotalSupply) = _previewUpdateHoldingsState();
        return assets.mulDiv(newTotalSupply + 10 ** _decimalsOffset(), newTotalAssets + 1, Math.Rounding.Ceil);
    }

    /// @inheritdoc IERC4626
    /// @dev Updates holdings state before the preview.
    function previewRedeem(uint256 shares) public view override(ERC4626Upgradeable, IERC4626) returns (uint256) {
        (uint256 newTotalAssets, uint256 newTotalSupply) = _previewUpdateHoldingsState();
        return shares.mulDiv(newTotalAssets + 1, newTotalSupply + 10 ** _decimalsOffset(), Math.Rounding.Floor);
    }

    /// @inheritdoc IERC4626
    /// @notice Updates holdings state before depositing.
    function deposit(uint256 assets, address account) public override(ERC4626Upgradeable, IERC4626) returns (uint256) {
        updateHoldingsState();
        uint256 shares = super.deposit(assets, account);

        AggregatorStorage storage $ = _getAggregatorStorage();
        _distributeToVaults(assets);
        $.rewardBuffer._increaseAssets(assets);

        return shares;
    }

    /// @inheritdoc IERC4626
    /// @notice Updates holdings state before minting.
    function mint(uint256 shares, address account) public override(ERC4626Upgradeable, IERC4626) returns (uint256) {
        updateHoldingsState();
        uint256 assets = super.mint(shares, account);

        AggregatorStorage storage $ = _getAggregatorStorage();
        _distributeToVaults(assets);
        $.rewardBuffer._increaseAssets(assets);

        return assets;
    }

    function _distributeToVaults(uint256 assets) internal {
        AggregatorStorage storage $ = _getAggregatorStorage();
        uint256 cachedTotalAssets = totalAssets();
        if (cachedTotalAssets > 0) {
            for (uint256 i = 0; i < $.vaults.length; ++i) {
                IERC4626 vault = $.vaults[i];
                uint256 assetsToDepositToVault = assets.mulDiv(_aggregatedVaultAssets(vault), cachedTotalAssets);
                uint256 maxVaultDeposit = vault.maxDeposit(address(this));
                uint256 depositAmount = assetsToDepositToVault.min(maxVaultDeposit);
                IERC20(asset()).approve(address(vault), depositAmount);
                vault.deposit(depositAmount, address(this));
                emit DepositedToVault(address(vault), assetsToDepositToVault, depositAmount);
            }
        }
    }

    /// @inheritdoc IERC4626
    /// @notice Updates holdings state before withdrawing.
    function withdraw(uint256 assets, address account, address owner)
        public
        override(ERC4626Upgradeable, IERC4626)
        returns (uint256)
    {
        updateHoldingsState();
        uint256 shares = super.withdraw(assets, account, owner);

        AggregatorStorage storage $ = _getAggregatorStorage();
        $.rewardBuffer._decreaseAssets(assets);

        return shares;
    }

    /// @inheritdoc IERC4626
    /// @notice Updates holdings state before redeeming.
    function redeem(uint256 shares, address account, address owner)
        public
        override(ERC4626Upgradeable, IERC4626)
        returns (uint256)
    {
        updateHoldingsState();
        uint256 assets = super.redeem(shares, account, owner);

        AggregatorStorage storage $ = _getAggregatorStorage();
        $.rewardBuffer._decreaseAssets(assets);

        return assets;
    }

    // TODO: make sure deposits / withdrawals from protocolReceiver are handled correctly

    // ----- Reporting -----

    /// @notice Updates holdinds state, by reporting on every vault how many assets it has.
    /// Profits are smoothed out by the reward buffer, and ditributed to the holders.
    /// Protocol fee is taken from the profits. Potential losses are first covered by the buffer.
    function updateHoldingsState() public override {
        AggregatorStorage storage $ = _getAggregatorStorage();
        uint256 oldCachedAssets = $.rewardBuffer._getAssetsCached();

        if (oldCachedAssets == 0) {
            // We have to wait for the deposit to happen
            return;
        } else {
            uint256 newAssets = _totalAssetsNotCached();
            (uint256 sharesToMint, uint256 sharesToBurn) =
                $.rewardBuffer._updateBuffer(newAssets, totalSupply(), $.protocolFeeBps);
            if (sharesToMint > 0) {
                uint256 feePartOfMintedShares = sharesToMint.mulDiv($.protocolFeeBps, MAX_BPS, Math.Rounding.Ceil);
                _mint(address(this), sharesToMint - feePartOfMintedShares);
                _mint($.protocolFeeReceiver, feePartOfMintedShares);
            }
            if (sharesToBurn > 0) {
                _burn(address(this), sharesToBurn);
            }
            emit HoldingsStateUpdated(oldCachedAssets, newAssets);
        }
    }

    /// @notice Preview the holdings state update, without actually updating it.
    /// Returns `totalAssets` and `totalSupply` that there would be after the update.
    function _previewUpdateHoldingsState() internal view returns (uint256 newTotalAssets, uint256 newTotalSupply) {
        AggregatorStorage storage $ = _getAggregatorStorage();
        if ($.rewardBuffer._getAssetsCached() == 0) {
            return (0, totalSupply());
        }

        newTotalAssets = _totalAssetsNotCached();
        (uint256 sharesToMint, uint256 sharesToBurn) =
            $.rewardBuffer._simulateBufferUpdate(newTotalAssets, totalSupply(), $.protocolFeeBps);
        return (newTotalAssets, totalSupply() + sharesToMint - sharesToBurn);
    }

    function _totalAssetsNotCached() internal view returns (uint256) {
        AggregatorStorage storage $ = _getAggregatorStorage();

        uint256 assets = IERC20(asset()).balanceOf(address(this));
        for (uint256 i = 0; i < $.vaults.length; i++) {
            assets += _aggregatedVaultAssets(IERC4626($.vaults[i]));
        }
        return assets;
    }

    function _aggregatedVaultAssets(IERC4626 vault) internal view returns (uint256) {
        uint256 shares = vault.balanceOf(address(this));
        return vault.convertToAssets(shares);
    }

    // ----- Aggregated vaults management -----

    /// @notice Submits a timelocked proposal to add a new vault to the list.
    /// @dev There's no limit on the number of pending vaults that can be added, only on the number of fully added vaults.
    /// Also the same vault can be submitted multiple times, with different limits. Only one such submission can be accepted at a time.
    /// Manager or Guardian should cancel mistaken and stale submissions.
    function submitAddVault(IERC4626 vault, uint256 limit)
        external
        override
        onlyManagerOrOwner
        registersTimelockedAction(keccak256(abi.encode(TimelockTypes.ADD_VAULT, vault, limit)), ADD_VAULT_TIMELOCK)
    {
        _ensureVaultCanBeAdded(vault);
        if (limit > MAX_BPS) {
            revert IncorrectMaxAllocationLimit();
        }

        AggregatorStorage storage $ = _getAggregatorStorage();
        if ($.pendingVaultAdditions[address(vault)] == true) {
            revert VaultAdditionAlreadyPending(vault);
        }
        $.pendingVaultAdditions[address(vault)] = true;
        emit VaultAdditionSubmitted(address(vault), limit, block.timestamp + ADD_VAULT_TIMELOCK);
    }

    function cancelAddVault(IERC4626 vault, uint256 limit)
        external
        override
        onlyGuardianOrHigherRole
        cancelsAction(keccak256(abi.encode(TimelockTypes.ADD_VAULT, vault, limit)))
    {
        AggregatorStorage storage $ = _getAggregatorStorage();
        delete $.pendingVaultAdditions[address(vault)];
        emit VaultAdditionCancelled(address(vault), limit);
    }

    function addVault(IERC4626 vault, uint256 limit)
        external
        override
        onlyManagerOrOwner
        executesUnlockedAction(keccak256(abi.encode(TimelockTypes.ADD_VAULT, vault, limit)))
    {
        _ensureVaultCanBeAdded(vault);
        if (limit > MAX_BPS) {
            revert IncorrectMaxAllocationLimit();
        }
        AggregatorStorage storage $ = _getAggregatorStorage();
        $.vaults.push(vault);
        $.allocationLimitBps[address(vault)] = limit;
        delete $.pendingVaultAdditions[address(vault)];
        updateHoldingsState();

        emit VaultAdded(address(vault), limit);
    }

    function removeVault(IERC4626 vault) external override onlyManagerOrOwner {
        (bool isVaultOnTheList, uint256 index) = _getVaultIndex(vault);
        require(isVaultOnTheList, VaultNotOnTheList(vault));
        require(
            !_isTimelockedActionRegistered(keccak256(abi.encode(TimelockTypes.FORCE_REMOVE_VAULT, vault))),
            PendingVaultForceRemoval(vault)
        );

        // No need to updateHoldingsState, as we're not operating on assets.
        AggregatorStorage storage $ = _getAggregatorStorage();
        $.vaults[index].redeem($.vaults[index].balanceOf(address(this)), address(this), address(this));
        delete $.allocationLimitBps[address(vault)];

        // Remove the vault from the list, shifting the rest of the array.
        for (uint256 i = index; i < $.vaults.length - 1; i++) {
            $.vaults[i] = $.vaults[i + 1];
        }
        $.vaults.pop();

        // No need to updateHoldingsState again, as we don't have any shares of the vault anymore.
        emit VaultRemoved(address(vault));
    }

    // ----- Rebalancing -----

    /// @inheritdoc ICommonAggregator
    function pushFunds(uint256 assets, IERC4626 vault) external onlyRebalancerOrHigherRole {
        updateHoldingsState();
        require(_isVaultOnTheList(vault), VaultNotOnTheList(vault));

        IERC20(asset()).approve(address(vault), assets);
        vault.deposit(assets, address(this));
        _checkLimit(IERC4626(vault));

        emit AssetsRebalanced(address(this), address(vault), assets);
    }

    /// @inheritdoc ICommonAggregator
    function pullFunds(uint256 assets, IERC4626 vault) external onlyRebalancerOrHigherRole {
        require(_isVaultOnTheList(vault), VaultNotOnTheList(vault));

        IERC4626(vault).withdraw(assets, address(this), address(this));

        emit AssetsRebalanced(address(vault), address(this), assets);
    }

    /// @inheritdoc ICommonAggregator
    function pullFundsByShares(uint256 shares, IERC4626 vault) external onlyRebalancerOrHigherRole {
        require(_isVaultOnTheList(vault), VaultNotOnTheList(vault));

        uint256 assets = vault.redeem(shares, address(this), address(this));

        emit AssetsRebalanced(address(vault), address(this), assets);
    }

    // ----- Allocation Limits -----

    /// @inheritdoc ICommonAggregator
    /// @notice Doesn't rebalance the assets, after the action limits may be exceeded.
    function setLimit(IERC4626 vault, uint256 newLimitBps) external override onlyRole(OWNER) {
        require(newLimitBps <= MAX_BPS, IncorrectMaxAllocationLimit());
        require(_isVaultOnTheList(vault), VaultNotOnTheList(vault));

        AggregatorStorage storage $ = _getAggregatorStorage();
        uint256 oldLimit = $.allocationLimitBps[address(vault)];

        if (oldLimit == newLimitBps) return;

        $.allocationLimitBps[address(vault)] = newLimitBps;
        emit AllocationLimitSet(address(vault), newLimitBps);
    }

    // ----- Fee management -----

    /// @inheritdoc ICommonAggregator
    function setProtocolFee(uint256 protocolFeeBps) external onlyRole(OWNER) {
        require(protocolFeeBps <= MAX_PROTOCOL_FEE_BPS, ProtocolFeeTooHigh());

        AggregatorStorage storage $ = _getAggregatorStorage();
        uint256 oldProtocolFee = $.protocolFeeBps;

        if (oldProtocolFee == protocolFeeBps) return;
        $.protocolFeeBps = protocolFeeBps;
        emit ProtocolFeeChanged(oldProtocolFee, protocolFeeBps);
    }

    /// @inheritdoc ICommonAggregator
    function setProtocolFeeReceiver(address protocolFeeReceiver) external onlyRole(OWNER) {
        require(protocolFeeReceiver != address(this), SelfProtocolFeeReceiver());
        require(protocolFeeReceiver != address(0), ZeroProtocolFeeReceiver());

        AggregatorStorage storage $ = _getAggregatorStorage();
        address oldProtocolFeeReceiver = $.protocolFeeReceiver;

        if (oldProtocolFeeReceiver == protocolFeeReceiver) return;
        $.protocolFeeReceiver = protocolFeeReceiver;
        emit ProtocolFeeReceiverChanged(oldProtocolFeeReceiver, protocolFeeReceiver);
    }

    function _isVaultOnTheList(IERC4626 vault) internal view returns (bool onTheList) {
        (onTheList,) = _getVaultIndex(vault);
    }

    function _getVaultIndex(IERC4626 vault) internal view returns (bool onTheList, uint256 index) {
        AggregatorStorage storage $ = _getAggregatorStorage();

        for (uint256 i = 0; i < $.vaults.length; i++) {
            if ($.vaults[i] == vault) {
                return (true, i);
            }
        }
        return (false, 0);
    }

    /// @notice Checks if the allocation limit is not exceeded for the given vault.
    /// Doesn't update the holdings state - the caller should decide when to do it.
    /// @dev Results in undefined behavior if the vault is not on the list.
    function _checkLimit(IERC4626 vault) internal view {
        AggregatorStorage storage $ = _getAggregatorStorage();
        uint256 assets = vault.convertToAssets(vault.balanceOf(address(this)));
        uint256 total = totalAssets();

        require(assets <= total.mulDiv($.allocationLimitBps[address(vault)], MAX_BPS), AllocationLimitExceeded(vault));
    }

    // ----- Non-asset rewards trading -----

    /// @inheritdoc ICommonAggregator
    function submitSetRewardTrader(address rewardToken, address traderAddress)
        external
        onlyManagerOrOwner
        registersTimelockedAction(
            keccak256(abi.encode(TimelockTypes.SET_TRADER, rewardToken, traderAddress)),
            SET_TRADER_TIMELOCK
        )
    {
        _ensureTokenSafeToTransfer(rewardToken);

        emit SetRewardsTraderSubmitted(rewardToken, traderAddress, block.timestamp + SET_TRADER_TIMELOCK);
    }

    /// @inheritdoc ICommonAggregator
    function setRewardTrader(address rewardToken, address traderAddress)
        external
        onlyManagerOrOwner
        executesUnlockedAction(keccak256(abi.encode(TimelockTypes.SET_TRADER, rewardToken, traderAddress)))
    {
        _ensureTokenSafeToTransfer(rewardToken);
        AggregatorStorage storage $ = _getAggregatorStorage();
        $.rewardTrader[rewardToken] = traderAddress;

        emit RewardsTraderSet(rewardToken, traderAddress);
    }

    /// @inheritdoc ICommonAggregator
    function cancelSetRewardTrader(address rewardToken, address traderAddress)
        external
        onlyGuardianOrHigherRole
        cancelsAction(keccak256(abi.encode(TimelockTypes.SET_TRADER, rewardToken, traderAddress)))
    {
        emit SetRewardsTraderCancelled(rewardToken, traderAddress);
    }

    /// @inheritdoc ICommonAggregator
    function transferRewardsForSale(address rewardToken) external {
        _ensureTokenSafeToTransfer(rewardToken);
        AggregatorStorage storage $ = _getAggregatorStorage();
        require($.rewardTrader[rewardToken] != address(0), NoTraderSetForToken(rewardToken));

        IERC20 transferrableToken = IERC20(rewardToken);
        uint256 amount = transferrableToken.balanceOf(address(this));
        address receiver = $.rewardTrader[rewardToken];

        SafeERC20.safeTransfer(transferrableToken, receiver, amount);

        emit RewardsTransferred(rewardToken, amount, receiver);
    }

    function _ensureTokenSafeToTransfer(address rewardToken) internal view {
        require(rewardToken != asset(), InvalidRewardToken(rewardToken));
        require(!_isVaultOnTheList(IERC4626(rewardToken)), InvalidRewardToken(rewardToken));
        require(rewardToken != address(this), InvalidRewardToken(rewardToken));
    }

    // ----- Etc -----

    constructor() {
        _disableInitializers();
    }

    function _authorizeUpgrade(address newImplementation) internal override onlyRole(OWNER) {}

    modifier onlyRebalancerOrHigherRole() {
        if (!hasRole(REBALANCER, msg.sender) && !hasRole(MANAGER, msg.sender) && !hasRole(OWNER, msg.sender)) {
            revert CallerNotRebalancerOrWithHigherRole();
        }
        _;
    }

<<<<<<< HEAD
    modifier onlyGuardianOrHigherRole() {
        if (!hasRole(GUARDIAN, msg.sender) && !hasRole(MANAGER, msg.sender) && !hasRole(OWNER, msg.sender)) {
            revert CallerNotGuardianOrWithHigherRole();
        }
        _;
    }

    modifier onlyManagerOrOwner() {
        if (!hasRole(MANAGER, msg.sender) && !hasRole(OWNER, msg.sender)) {
            revert CallerNotManagerNorOwner();
=======
    modifier onlyManagerOrOwner() {
        if (!hasRole(MANAGER, msg.sender) && !hasRole(OWNER, msg.sender)) {
            revert CallerNotManagerNorOwner();
        }
        _;
    }

    modifier onlyGuardianOrHigherRole() {
        if (!hasRole(GUARDIAN, msg.sender) && !hasRole(MANAGER, msg.sender) && !hasRole(OWNER, msg.sender)) {
            revert CallerNotGuardianOrWithHigherRole();
>>>>>>> e572b5ad
        }
        _;
    }
}<|MERGE_RESOLUTION|>--- conflicted
+++ resolved
@@ -15,16 +15,7 @@
 import {Math} from "@openzeppelin/contracts/utils/math/Math.sol";
 import {MAX_BPS} from "./Math.sol";
 import "./RewardBuffer.sol";
-<<<<<<< HEAD
 import {CommonTimelocks} from "./CommonTimelocks.sol";
-
-contract CommonAggregator is
-    ICommonAggregator,
-    UUPSUpgradeable,
-    AccessControlUpgradeable,
-    ERC4626Upgradeable,
-    CommonTimelocks
-=======
 
 contract CommonAggregator is
     ICommonAggregator,
@@ -32,7 +23,6 @@
     UUPSUpgradeable,
     AccessControlUpgradeable,
     ERC4626Upgradeable
->>>>>>> e572b5ad
 {
     using RewardBuffer for RewardBuffer.Buffer;
     using Math for uint256;
@@ -45,19 +35,14 @@
     uint256 public constant MAX_VAULTS = 5;
     uint256 public constant MAX_PROTOCOL_FEE_BPS = MAX_BPS / 2;
 
-<<<<<<< HEAD
     uint256 public constant SET_TRADER_TIMELOCK = 5 days;
-
-    enum TimelockTypes {
-        SET_TRADER
-=======
     uint256 public constant ADD_VAULT_TIMELOCK = 7 days;
     uint256 public constant FORCE_REMOVE_VAULT_TIMELOCK = 7 days;
 
     enum TimelockTypes {
+        SET_TRADER,
         ADD_VAULT,
         FORCE_REMOVE_VAULT
->>>>>>> e572b5ad
     }
 
     /// @custom:storage-location erc7201:common.storage.aggregator
@@ -67,11 +52,8 @@
         mapping(address vault => uint256 limit) allocationLimitBps;
         uint256 protocolFeeBps;
         address protocolFeeReceiver;
-<<<<<<< HEAD
         mapping(address rewardToken => address traderAddress) rewardTrader;
-=======
         mapping(address vault => bool) pendingVaultAdditions;
->>>>>>> e572b5ad
     }
 
     // keccak256(abi.encode(uint256(keccak256("common.storage.aggregator")) - 1)) & ~bytes32(uint256(0xff));
@@ -552,7 +534,6 @@
         _;
     }
 
-<<<<<<< HEAD
     modifier onlyGuardianOrHigherRole() {
         if (!hasRole(GUARDIAN, msg.sender) && !hasRole(MANAGER, msg.sender) && !hasRole(OWNER, msg.sender)) {
             revert CallerNotGuardianOrWithHigherRole();
@@ -563,19 +544,7 @@
     modifier onlyManagerOrOwner() {
         if (!hasRole(MANAGER, msg.sender) && !hasRole(OWNER, msg.sender)) {
             revert CallerNotManagerNorOwner();
-=======
-    modifier onlyManagerOrOwner() {
-        if (!hasRole(MANAGER, msg.sender) && !hasRole(OWNER, msg.sender)) {
-            revert CallerNotManagerNorOwner();
         }
         _;
     }
-
-    modifier onlyGuardianOrHigherRole() {
-        if (!hasRole(GUARDIAN, msg.sender) && !hasRole(MANAGER, msg.sender) && !hasRole(OWNER, msg.sender)) {
-            revert CallerNotGuardianOrWithHigherRole();
->>>>>>> e572b5ad
-        }
-        _;
-    }
 }