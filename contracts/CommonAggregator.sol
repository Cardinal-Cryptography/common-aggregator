--- conflicted
+++ resolved
@@ -269,7 +269,11 @@
         return assets;
     }
 
-<<<<<<< HEAD
+    function _aggregatedVaultAssets(IERC4626 vault) internal view returns (uint256) {
+        uint256 shares = vault.balanceOf(address(this));
+        return vault.convertToAssets(shares);
+    }
+
     // ----- Aggregated vaults management -----
 
     /// @notice Submits a timelocked proposal to add a new vault to the list.
@@ -370,11 +374,6 @@
         // TODO: implement force removal
 
         emit VaultForceRemoved(address(vault));
-=======
-    function _aggregatedVaultAssets(IERC4626 vault) internal view returns (uint256) {
-        uint256 shares = vault.balanceOf(address(this));
-        return vault.convertToAssets(shares);
->>>>>>> d374458f
     }
 
     // ----- Rebalancing -----
