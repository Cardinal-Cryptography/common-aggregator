# Compiler files
cache/
artifacts/

# Ignores development broadcast logs
!/broadcast
/broadcast/*/31337/
/broadcast/**/dry-run/

# Environment variables
.env

# node modules
node_modules/

# docs
docs/

<<<<<<< HEAD
# Dev logs
.anvil.log
=======
# coverage
coverage/
>>>>>>> f4909bfc
<|MERGE_RESOLUTION|>--- conflicted
+++ resolved
@@ -16,10 +16,8 @@
 # docs
 docs/
 
-<<<<<<< HEAD
 # Dev logs
 .anvil.log
-=======
+
 # coverage
-coverage/
->>>>>>> f4909bfc
+coverage/