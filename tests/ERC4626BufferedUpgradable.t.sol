--- conflicted
+++ resolved
@@ -30,13 +30,12 @@
         return _previewUpdateHoldingsState();
     }
 
-<<<<<<< HEAD
     function updateHoldingsState() external {
         _updateHoldingsState();
-=======
+    }
+
     function _decimalsOffset() internal view override returns (uint8) {
         return decimalsOffset;
->>>>>>> 1b99dc67
     }
 }
 
@@ -431,11 +430,9 @@
 
         _dropToVault(10 ** 6);
 
-        uint256 offset = (bufferedVault.decimals() / asset.decimals());
-
         vm.prank(alice);
-        bufferedVault.mint(10 ** 6 * offset, alice);
-        assertEq(bufferedVault.balanceOf(alice), 10 ** 6 * offset * 11 / 10);
+        bufferedVault.mint(10 ** 6 * DECIMAL_OFFSET_POWER, alice);
+        assertEq(bufferedVault.balanceOf(alice), 10 ** 6 * DECIMAL_OFFSET_POWER * 11 / 10);
     }
 
     uint256 constant UPDATE_NUM = 10;
